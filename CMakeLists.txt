--- conflicted
+++ resolved
@@ -74,24 +74,15 @@
 
 add_library(${PROJECT_NAME} ${SOURCES})
 
-<<<<<<< HEAD
-ament_target_dependencies(${PROJECT_NAME} SYSTEM
-    Eigen3
-    backward_ros
-    geometry_msgs
-    rclcpp
-    std_msgs
-    visualization_msgs)
-=======
 ament_target_dependencies(
   ${PROJECT_NAME}
   SYSTEM
   Eigen3
+  backward_ros
   geometry_msgs
   rclcpp
   std_msgs
   visualization_msgs)
->>>>>>> 3f7aace4
 
 target_link_libraries(${PROJECT_NAME} ${LIBS})
 
