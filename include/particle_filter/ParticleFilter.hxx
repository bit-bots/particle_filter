namespace particle_filter {


template <class StateType>
ParticleFilter<StateType>::ParticleFilter(unsigned int numParticles,
        std::shared_ptr<ObservationModel<StateType>> os,
        std::shared_ptr<MovementModel<StateType>> ms) :
        m_NumParticles(numParticles),
        m_ObservationModel(os),
        m_MovementModel(ms),
        m_FirstRun(true),
        m_ResamplingMode(RESAMPLE_NEFF) {
    m_ResamplingStrategy.reset(new ImportanceResampling<StateType>());

    assert(numParticles > 0);

    // allocate memory for particle lists
    m_CurrentList.resize(numParticles);
    m_LastList.resize(numParticles);

    double initialWeight = 1.0 / numParticles;
    // fill particle lists
    for (unsigned int i = 0; i < numParticles; i++) {
        m_CurrentList[i] = new Particle<StateType>(StateType(), initialWeight);
        m_LastList[i] = new Particle<StateType>(StateType(), initialWeight);
    }
}


template <class StateType>
ParticleFilter<StateType>::~ParticleFilter() {
    // release particles
    ConstParticleIterator iter;
    for (iter = m_CurrentList.begin(); iter != m_CurrentList.end(); ++iter) {
        delete *iter;
    }
    for (iter = m_LastList.begin(); iter != m_LastList.end(); ++iter) {
        delete *iter;
    }
}


template <class StateType>
unsigned int ParticleFilter<StateType>::numParticles() const {
    return m_NumParticles;
}

template <class StateType>
void ParticleFilter<StateType>::setObservationModel(
        std::shared_ptr<ObservationModel<StateType>>& os) {
    m_ObservationModel = os;
}

template <class StateType>
std::shared_ptr<ObservationModel<StateType>>
ParticleFilter<StateType>::getObservationModel() const {
    return m_ObservationModel;
}

template <class StateType>
void ParticleFilter<StateType>::setMovementModel(
        std::shared_ptr<MovementModel<StateType>>& ms) {
    m_MovementModel = ms;
}

template <class StateType>
std::shared_ptr<MovementModel<StateType>>
ParticleFilter<StateType>::getMovementModel() const {
    return m_MovementModel;
}

template <class StateType>
void ParticleFilter<StateType>::setResamplingStrategy(
        std::shared_ptr<ResamplingStrategy<StateType>> rs) {
    m_ResamplingStrategy = rs;
}

template <class StateType>
std::shared_ptr<ResamplingStrategy<StateType>>
ParticleFilter<StateType>::getResamplingStrategy() const {
    return m_ResamplingStrategy;
}

template <class StateType>
void ParticleFilter<StateType>::setResamplingMode(ResamplingMode mode) {
    m_ResamplingMode = mode;
}

template <class StateType>
ResamplingMode ParticleFilter<StateType>::getResamplingMode() const {
    return m_ResamplingMode;
}

template <class StateType>
void ParticleFilter<StateType>::setPriorState(const StateType& priorState) {
    ConstParticleIterator iter;
    for (iter = m_CurrentList.begin(); iter != m_CurrentList.end(); ++iter) {
        (*iter)->setState(priorState);
    }
}

template <class StateType>
void ParticleFilter<StateType>::drawAllFromDistribution(
        const std::shared_ptr<StateDistribution<StateType>>& distribution) {
    ConstParticleIterator iter;
    for (iter = m_CurrentList.begin(); iter != m_CurrentList.end(); ++iter) {
        (*iter)->setState(distribution->draw());
    }
}

template <class StateType>
void ParticleFilter<StateType>::resetTimer() {
    m_FirstRun = true;
}

template <class StateType>
void ParticleFilter<StateType>::filter() {
    if (m_ResamplingMode == RESAMPLE_NEFF) {
        if (getNumEffectiveParticles() < m_NumParticles / 2) {
            resample();
        }
    } else if (m_ResamplingMode == RESAMPLE_ALWAYS) {
        resample();
    }  // else do not resample

    drift();
    diffuse();
    measure();
}

template <class StateType>
const Particle<StateType>*
ParticleFilter<StateType>::getParticle(unsigned int particleNo) const {
    assert(particleNo < m_NumParticles);
    return m_CurrentList[particleNo];
}

template <class StateType>
const StateType&
ParticleFilter<StateType>::getState(unsigned int particleNo) const {
    assert(particleNo < m_NumParticles);
    return m_CurrentList[particleNo]->getState();
}

template <class StateType>
double ParticleFilter<StateType>::getWeight(unsigned int particleNo) const {
    assert(particleNo < m_NumParticles);
    return m_CurrentList[particleNo]->getWeight();
}

template <class StateType>
void ParticleFilter<StateType>::sort() {
    std::sort(m_CurrentList.begin(), m_CurrentList.end(),
            CompareParticleWeights<StateType>());
}


template <class StateType>
void ParticleFilter<StateType>::resample() {
    // swap lists
    m_CurrentList.swap(m_LastList);
    // call resampling strategy
    m_ResamplingStrategy->resample(m_LastList, m_CurrentList);
}


template <class StateType>
void ParticleFilter<StateType>::drift(geometry_msgs::Vector3 linear,
        geometry_msgs::Vector3 angular) {
    for (unsigned int i = 0; i < m_NumParticles; i++) {
        m_MovementModel->drift(m_CurrentList[i]->m_State, linear, angular);
    }
}

template <class StateType>
void ParticleFilter<StateType>::diffuse() {
//#pragma omp parallel for
    for (unsigned int i = 0; i < m_NumParticles; i++) {
        m_MovementModel->diffuse(m_CurrentList[i]->m_State);
    }
}

template <class StateType>
void ParticleFilter<StateType>::measure() {
    // measure only, if there are measurements available
    if (!m_ObservationModel->measurements_available()) {
        //    return;
        //    currently, this results in a problem, as the particle weight does
        //    not decay
    }
<<<<<<< HEAD
    double weight, weights_sum = 0;
#pragma parallel for
    for (size_t i = 0; i < m_NumParticles; i++) {
=======
    double weight;
//#pragma omp parallel for
    for (unsigned int i = 0; i < m_NumParticles; i++) {
>>>>>>> 5df23a2f
        // apply observation model

        // accumulate the weight when it is defined in the observation model
        if (m_ObservationModel->accumulate_weights_) {
            weight = m_CurrentList[i]->getWeightUnnormalized();
        } else {
            weight = 0;
        }

        // set explorer particle weight to minimal value if there are no
        // measurements available to reduce noise
        if (m_CurrentList[i]->is_explorer_ &&
                !m_ObservationModel->measurements_available()) {
            weight += m_ObservationModel->get_min_weight();
        } else {
            weight += m_ObservationModel->measure(m_CurrentList[i]->getState());
        }
        m_CurrentList[i]->setWeight(weight);
        // Update the weight sum
        weights_sum += weight;
    }
#pragma parallel for
    for (size_t i = 0; i < m_NumParticles; i++) {
        m_CurrentList[i]->setNormalization(1.0/weights_sum);
    }
    // re-sort the particles
    sort();
}

template <class StateType>
unsigned int ParticleFilter<StateType>::getNumEffectiveParticles() const {
    double squareSum = 0;
    for (unsigned int i = 0; i < m_NumParticles; i++) {
        double weight = m_CurrentList[i]->getWeight();
        squareSum += weight * weight;
    }
    return static_cast<int>(1.0f / squareSum);
}

template <class StateType>
const Particle<StateType>* ParticleFilter<StateType>::getBestParticle() const {
    return m_CurrentList[0];
}

template <class StateType>
double ParticleFilter<StateType>::getMaxParticleWeight() const {
    return m_CurrentList[0]->getWeight();
}

template <class StateType>
const StateType& ParticleFilter<StateType>::getBestState() const {
    return m_CurrentList[0]->getState();
}

template <class StateType>
StateType ParticleFilter<StateType>::getMmseEstimate() const {
    StateType estimate =
            m_CurrentList[0]->getState() * m_CurrentList[0]->getWeight();
    for (unsigned int i = 1; i < m_NumParticles; i++) {
        estimate +=
                m_CurrentList[i]->getState() * m_CurrentList[i]->getWeight();
    }
    return estimate;
}

template <class StateType>
StateType
ParticleFilter<StateType>::getBestXPercentEstimate(float percentage) const {
    StateType estimate =
            m_CurrentList[0]->getState() * m_CurrentList[0]->getWeight();
    double weightSum = m_CurrentList[0]->getWeight();
    unsigned int numToConsider = m_NumParticles / 100.0f * percentage;
    for (unsigned int i = 1; i < numToConsider; i++) {
        estimate +=
                m_CurrentList[i]->getState() * m_CurrentList[i]->getWeight();
        weightSum += m_CurrentList[i]->getWeight();
    }
    estimate = estimate * (1.0 / weightSum);
    return estimate;
}

template <class StateType>
typename ParticleFilter<StateType>::ConstParticleIterator
ParticleFilter<StateType>::particleListBegin() {
    return m_CurrentList.begin();
}

template <class StateType>
typename ParticleFilter<StateType>::ConstParticleIterator
ParticleFilter<StateType>::particleListEnd() {
    return m_CurrentList.end();
}

template <class StateType>
visualization_msgs::Marker
ParticleFilter<StateType>::renderPointsMarker(std::string n_space,
        std::string frame,
        ros::Duration lifetime,
        std_msgs::ColorRGBA color) {
    return StateType::renderPointsMarker(
            m_CurrentList, n_space, frame, lifetime, color);
}

template <class StateType>
visualization_msgs::MarkerArray
ParticleFilter<StateType>::renderMarkerArray(std::string n_space,
        std::string frame,
        ros::Duration lifetime,
        std_msgs::ColorRGBA color) {
    visualization_msgs::MarkerArray marker_array;

    for (unsigned int i = 0; i < m_NumParticles; i++) {
        double weight = m_CurrentList[i]->getWeight();
        color.r = weight / getMaxParticleWeight();
        marker_array.markers.push_back(m_CurrentList[i]->getState().renderMarker(
                n_space, frame, lifetime, color));
    }

    return marker_array;
}

template <class StateType>
gmms::GaussianMixtureModel ParticleFilter<StateType>::getGMM(int num_components,
        const double delta,
        const int num_iterations,
        const bool ignore_explorers) {
    assert(num_components >= 1);
    gmms::GaussianMixtureModel gmm(num_components, delta, num_iterations);
    Eigen::MatrixXd dataset;
    StateType::convertParticleListToEigen(
            m_CurrentList, dataset, ignore_explorers);
    gmm.initialize(dataset);
    gmm.expectationMaximization(dataset);
    return gmm;
}

template <class StateType>
gmms::GaussianMixtureModel
ParticleFilter<StateType>::getDynGMM(int min_num_components,
        int max_num_components,
        const double component_delta,
        const double iteration_delta,
        const int num_iterations,
        const bool ignore_explorers) {
    assert(min_num_components < max_num_components);

    // set up dataset
    Eigen::MatrixXd dataset;
    StateType::convertParticleListToEigen(
            m_CurrentList, dataset, ignore_explorers);

    gmms::GaussianMixtureModel last_gmm, last_last_gmm;
    int component_count = 0;
    int component_number = min_num_components;
    double old_log_likelihood;
    double log_likelihood = 0.0;
    do {
        component_number = min_num_components + component_count;
        ROS_INFO_STREAM("" << component_number);
        old_log_likelihood = log_likelihood;
        last_last_gmm = last_gmm;
        last_gmm = gmms::GaussianMixtureModel(
                component_number, iteration_delta, num_iterations);
        last_gmm.initialize(dataset);
        last_gmm.expectationMaximization(dataset);

        log_likelihood = last_gmm.logLikelihood(dataset);
        component_count++;
        ROS_INFO_STREAM("" << old_log_likelihood - log_likelihood
                           << ", Delta: " << component_delta);
    } while (component_number < max_num_components and
             std::abs(old_log_likelihood - log_likelihood) > component_delta);

    if (std::abs(old_log_likelihood - log_likelihood) > component_delta or component_count <= 1) {
        return last_gmm;
    } else {
        return last_last_gmm;
    }
}

template <class StateType>
std::vector<std::vector<double>> ParticleFilter<StateType>::getCovarianceMatrix(const bool ignore_explorers) {
    // get an Eigen matrix of the particles
    Eigen::MatrixXd dataset;
    StateType::convertParticleListToEigen(
            m_CurrentList, dataset, ignore_explorers);
    Eigen::VectorXd component_means = dataset.colwise().mean();
    Eigen::VectorXd component_sums = dataset.colwise().sum();
    int component_num = dataset.cols();
    int particle_num = dataset.rows();
    Eigen::VectorXd variances = ((particle_num * component_means) - component_sums).cwiseAbs();
    std::vector<std::vector<double>> cov_mat(component_num, std::vector<double>(component_num, 0));
    for (int x = 0; x < component_num; x++) {
        for (int y = 0; y < component_num; y++) {
            cov_mat[x][y] = variances.coeff(x) * variances.coeff(y) / particle_num;
        }
    }
    return cov_mat;
}

    template <class StateType>
    std::vector<double> ParticleFilter<StateType>::getCovariance(float percentage) const{

        double xI = 0;
        double yI = 0;
        double thetaSinI = 0;
        double thetaCosI = 0;

        unsigned int numToConsider = m_NumParticles * (percentage / 100.0f);
        //std::cout << "number particles : " << m_NumParticles;
        //std::cout << "percentage: " << percentage;
        //std::cout << "nums to consider: " << numToConsider;
        unsigned int i = 0;
        for (i; i < numToConsider; i++){
            xI += std::round(m_CurrentList[i]->getState().getXPos() * 10000.0) / 10000.0;
            yI += std::round(m_CurrentList[i]->getState().getYPos() * 10000.0) / 10000.0;
            thetaSinI += std::round(m_CurrentList[i]->getState().getSinTheta() * 10000.0) / 10000.0;
            thetaCosI += std::round(m_CurrentList[i]->getState().getCosTheta() * 10000.0) / 10000.0;
        }

        // linear components
        StateType mean = getBestXPercentEstimate(percentage);

        double xMean = std::round(mean.getXPos() * 10000.0) / 10000.0;
        double yMean = std::round(mean.getYPos() * 10000.0) / 10000.0;

        double xIMean = xI - (numToConsider * xMean);
        double yIMean = yI - (numToConsider * yMean);

        xIMean = std::round(xIMean * 10000.0) / 10000.0;
        yIMean = std::round(yIMean * 10000.0) / 10000.0;
        double pos0 = (xIMean * xIMean) / numToConsider;
        double pos1 = (xIMean * yIMean) / numToConsider;
        double pos7 = (yIMean * yIMean) / numToConsider;

        //angular component
        //double s = thetaSinI;
        //double c = thetaCosI;

        thetaCosI = std::round(thetaCosI * 10000.0) / 10000.0;
        thetaSinI = std::round(thetaSinI * 10000.0) / 10000.0;

        double R = std::hypot(thetaCosI,thetaSinI);//sqrt(c * c + s * s);
        R = std::round(R * 10000.0) / 10000.0;

        double Rmean = R / numToConsider;
        Rmean = std::round(Rmean * 10000.0) / 10000.0;


        //float pos36 = sqrt(-2 * log(sqrt(c * c + s * s))); // covariance not working and wrong
        //double pos36 = sqrt(-2 * log(Rmean));

        double pos35 = 1 - Rmean; // variance


        pos0 = std::round(pos0 * 10000.0) / 10000.0;
        pos1 = std::round(pos1 * 10000.0) / 10000.0;
        pos7 = std::round(pos7 * 10000.0) / 10000.0;
        pos35 = std::round(pos35 * 10000.0) / 10000.0;

        /**

        if (pos36 < 0){
            std::cout << "nums to consider: " << numToConsider << std::endl;

            std::cout << "i: " << i << std::endl;
            std::cout << "theta sin I: " << thetaSinI << std::endl;
            std::cout << "theta cos I: " << thetaCosI << std::endl;
            std::cout << "pos36: " << pos36 << std::endl;


        }
         **/

        if (pos0 == -0.0) {
            pos0 = 0.0;
        }
        if (pos1 == -0.0) {
            pos1 = 0.0;
        }
        if (pos7 == -0.0) {
            pos7 = 0.0;
        }
        if (pos35 < 0.0){
            pos35 = 0.0;
        }
        else if (pos35 > 1){
            pos35 = 1.0;
        }


        std::vector<double> covariance = {pos0, pos1, 0, 0, 0, 0,
                                          pos1, pos7, 0, 0, 0, 0, //pos6 == pos1
                                          0, 0, 0, 0, 0, 0,
                                          0, 0, 0, 0, 0, 0,
                                          0, 0, 0, 0, 0, 0,
                                          0, 0, 0, 0, 0, pos35};

        return covariance;
    }


}  // namespace particle_filter<|MERGE_RESOLUTION|>--- conflicted
+++ resolved
@@ -188,15 +188,9 @@
         //    currently, this results in a problem, as the particle weight does
         //    not decay
     }
-<<<<<<< HEAD
     double weight, weights_sum = 0;
 #pragma parallel for
     for (size_t i = 0; i < m_NumParticles; i++) {
-=======
-    double weight;
-//#pragma omp parallel for
-    for (unsigned int i = 0; i < m_NumParticles; i++) {
->>>>>>> 5df23a2f
         // apply observation model
 
         // accumulate the weight when it is defined in the observation model
